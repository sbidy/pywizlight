{
  "files": [
    "README.md"
  ],
  "imageSize": 100,
  "commit": false,
  "contributors": [
    {
      "login": "snickell",
      "name": "Seth Nickell",
      "avatar_url": "https://avatars.githubusercontent.com/u/223277?v=4",
      "profile": "http://mtnspring.org",
      "contributions": [
        "code"
      ]
    },
    {
      "login": "daanzu",
      "name": "David Zurow",
      "avatar_url": "https://avatars.githubusercontent.com/u/4319503?v=4",
      "profile": "https://github.com/daanzu",
      "contributions": [
        "doc"
      ]
    },
    {
      "login": "eibanez",
      "name": "Eduardo Ibanez",
      "avatar_url": "https://avatars.githubusercontent.com/u/438494?v=4",
      "profile": "https://github.com/eibanez",
      "contributions": [
        "doc"
      ]
    },
    {
      "login": "angadsingh",
      "name": "Angad Singh",
      "avatar_url": "https://avatars.githubusercontent.com/u/1623026?v=4",
      "profile": "https://github.com/angadsingh",
      "contributions": [
        "code"
      ]
    },
    {
      "login": "fabaff",
      "name": "Fabian Affolter",
      "avatar_url": "https://avatars.githubusercontent.com/u/116184?v=4",
      "profile": "http://fabian-affolter.ch/blog/",
      "contributions": [
        "doc",
        "code"
      ]
    },
    {
      "login": "redaxmedia",
      "name": "Henry Ruhs",
      "avatar_url": "https://avatars.githubusercontent.com/u/1835397?v=4",
      "profile": "https://redaxmedia.com",
      "contributions": [
        "code"
      ]
    },
    {
      "login": "bigjohnson",
      "name": "Alberto Panu",
      "avatar_url": "https://avatars.githubusercontent.com/u/2248402?v=4",
      "profile": "https://www.panu.it/",
      "contributions": [
        "code"
      ]
    },
    {
      "login": "skitterrusty",
      "name": "skitterrusty",
      "avatar_url": "https://avatars.githubusercontent.com/u/71942600?v=4",
      "profile": "https://github.com/skitterrusty",
      "contributions": [
        "code"
      ]
    },
    {
      "login": "mots",
      "name": "Mathias Roth",
      "avatar_url": "https://avatars.githubusercontent.com/u/26517?v=4",
      "profile": "https://github.com/mots",
      "contributions": [
        "code"
      ]
    },
    {
      "login": "durnezj",
      "name": "durnezj",
      "avatar_url": "https://avatars.githubusercontent.com/u/11504333?v=4",
      "profile": "https://github.com/durnezj",
      "contributions": [
        "code"
      ]
    },
    {
      "login": "Dirty-No",
      "name": "Noëlle",
      "avatar_url": "https://avatars.githubusercontent.com/u/54525684?v=4",
      "profile": "https://github.com/Dirty-No",
      "contributions": [
        "doc"
      ]
    },
    {
      "login": "scriptsrc",
      "name": "Patrick Kelley",
      "avatar_url": "https://avatars.githubusercontent.com/u/8009126?v=4",
      "profile": "https://linkedin.com/in/scriptsrc",
      "contributions": [
        "doc"
      ]
    },
    {
<<<<<<< HEAD
      "login": "emichael",
      "name": "Ellis Michael",
      "avatar_url": "https://avatars.githubusercontent.com/u/1312141?v=4",
      "profile": "http://ellismichael.com",
      "contributions": [
        "code"
      ]
    }
=======
      "login": "SvbZ3r0",
      "name": "Gughan Ravikumar",
      "avatar_url": "https://avatars.githubusercontent.com/u/57280279?v=4",
      "profile": "https://github.com/SvbZ3r0",
      "contributions": [
        "code"
      ]
    },
    {
      "login": "CharlotteCross1998",
      "name": "Charlotte",
      "avatar_url": "https://avatars.githubusercontent.com/u/29734551?v=4",
      "profile": "https://github.com/CharlotteCross1998",
      "contributions": [
        "code"
      ]
     }
>>>>>>> 19785978
  ],
  "contributorsPerLine": 7,
  "projectName": "pywizlight",
  "projectOwner": "sbidy",
  "repoType": "github",
  "repoHost": "https://github.com",
  "skipCi": true
}<|MERGE_RESOLUTION|>--- conflicted
+++ resolved
@@ -115,7 +115,6 @@
       ]
     },
     {
-<<<<<<< HEAD
       "login": "emichael",
       "name": "Ellis Michael",
       "avatar_url": "https://avatars.githubusercontent.com/u/1312141?v=4",
@@ -123,8 +122,7 @@
       "contributions": [
         "code"
       ]
-    }
-=======
+    },
       "login": "SvbZ3r0",
       "name": "Gughan Ravikumar",
       "avatar_url": "https://avatars.githubusercontent.com/u/57280279?v=4",
@@ -142,7 +140,6 @@
         "code"
       ]
      }
->>>>>>> 19785978
   ],
   "contributorsPerLine": 7,
   "projectName": "pywizlight",
