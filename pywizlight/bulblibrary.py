"""Library with compatible bulb types.

Bulb Type detection:
ESP01_SHDW1C_31
ESP01 -- defines the module family (WiFi only bulb in this case)
DH -- Dual Head light
SH -- Single Head light (most bulbs are single heads) / LED Strip
TW -- Tunable White - can only control CCT and dimming; no color
DW -- Dimmable White (most filament bulbs)
RGB -- Fullstack bulb
1C -- Specific to the hardware - defines PWM frequency + way of controlling CCT temperature
31 -- Related to the hardware revision
"""
import dataclasses
import logging
from enum import Enum
from typing import List, Optional

from pywizlight.exceptions import WizLightNotKnownBulb

_LOGGER = logging.getLogger(__name__)


@dataclasses.dataclass(frozen=True)
class Features:
    """Defines the supported features."""

    color: bool
    color_tmp: bool
    effect: bool
    brightness: bool
    dual_head: bool


@dataclasses.dataclass(frozen=True)
class KelvinRange:
    """Defines the kelvin range."""

    max: int
    min: int


class BulbClass(Enum):
    """Bulb Types."""

    TW = "Tunable White"
    """Have Cool White and Warm White LEDs."""
    DW = "Dimmable White"
    """Have only Dimmable white LEDs."""
    RGB = "RGB Tunable"
    """Have RGB LEDs."""
    SOCKET = "Socket"
    """Smart socket with only on/off."""


<<<<<<< HEAD
KNOWN_TYPE_IDS = {0: BulbClass.DW}

FEATURE_MAP = {
=======
_BASE_FEATURE_MAP = {
>>>>>>> ce6bc4dd
    # RGB supports effects and tuneable white
    BulbClass.RGB: {
        "brightness": True,
        "color": True,
        "effect": True,
        "color_tmp": True,
    },
    # TODO: TW supports effects but only "some"; improve the mapping to supported effects
    BulbClass.TW: {
        "brightness": True,
        "color": False,
        "effect": True,
        "color_tmp": True,
    },
    # Dimmable white only supports brightness and some basic effects
    BulbClass.DW: {
        "brightness": True,
        "color": False,
        "effect": True,
        "color_tmp": False,
    },
    # Socket supports only on/off
    BulbClass.SOCKET: {
        "brightness": False,
        "color": False,
        "effect": False,
        "color_tmp": False,
    },
}


@dataclasses.dataclass(frozen=True)
class BulbType:
    """BulbType object to define functions and features of the bulb."""

    features: Features
    name: Optional[str]
    kelvin_range: Optional[KelvinRange]
    bulb_type: BulbClass
    fw_version: Optional[str]
    white_channels: Optional[int]
    white_to_color_ratio: Optional[int]

    def as_dict(self):
        """Convert to a dict."""
        dict_self = dataclasses.asdict(self)
        dict_self["bulb_type"] = self.bulb_type.name
        return dict_self

    @staticmethod
    def from_data(
        module_name: str,
        kelvin_list: Optional[List[float]],
        fw_version: Optional[str],
        white_channels: Optional[int],
        white_to_color_ratio: Optional[int],
        type_id: Optional[int],
    ) -> "BulbType":
        if module_name:
            try:
                # parse the features from name
                _identifier = module_name.split("_")[1]
            # Throw exception if index can not be found
            except IndexError:
                raise WizLightNotKnownBulb(
                    f"The bulb type could not be determined from the module name: {module_name}"
                )
            if "RGB" in _identifier:  # full RGB bulb
                bulb_type = BulbClass.RGB
            elif "TW" in _identifier:  # Non RGB but tunable white bulb
                bulb_type = BulbClass.TW
            elif "SOCKET" in _identifier:  # A smart socket
                bulb_type = BulbClass.SOCKET
            else:  # Plain brightness-only bulb
                bulb_type = BulbClass.DW

        elif type_id is not None:
            if type_id not in KNOWN_TYPE_IDS:
                _LOGGER.warning(
                    "Unknown typeId: %s, please report what kind of bulb "
                    "this is at https://github.com/sbidy/pywizlight/issues/new",
                    type_id,
                )
            bulb_type = KNOWN_TYPE_IDS.get(type_id, BulbClass.DW)
        else:
            raise WizLightNotKnownBulb(
                f"The bulb type could not be determined from the module name: {module_name} or type_id"
            )

        if kelvin_list:
            kelvin_range: Optional[KelvinRange] = KelvinRange(
                min=int(min(kelvin_list)), max=int(max(kelvin_list))
            )
        elif bulb_type in (BulbClass.RGB, BulbClass.TW):
            raise WizLightNotKnownBulb(
                f"Unable to determine required kelvin range for a {bulb_type.value} device"
            )
        else:
            kelvin_range = None

        features = Features(
            **_BASE_FEATURE_MAP[bulb_type], dual_head="DH" in _identifier
        )

        return BulbType(
            bulb_type=bulb_type,
            name=module_name,
            features=features,
            kelvin_range=kelvin_range,
            fw_version=fw_version,
            white_channels=white_channels,
            white_to_color_ratio=white_to_color_ratio,
        )<|MERGE_RESOLUTION|>--- conflicted
+++ resolved
@@ -53,13 +53,9 @@
     """Smart socket with only on/off."""
 
 
-<<<<<<< HEAD
 KNOWN_TYPE_IDS = {0: BulbClass.DW}
 
-FEATURE_MAP = {
-=======
 _BASE_FEATURE_MAP = {
->>>>>>> ce6bc4dd
     # RGB supports effects and tuneable white
     BulbClass.RGB: {
         "brightness": True,
