--- conflicted
+++ resolved
@@ -463,17 +463,12 @@
             "extRange": [2700, 6500],
         },
     },
-<<<<<<< HEAD
     ("1.8.0-MISSING-TYPEID-0", "1.8.0"): {
-=======
-    ("ESP20_DHRGB_01B", "1.21.40"): {
->>>>>>> ce6bc4dd
         "method": "getUserConfig",
         "env": "pro",
         "result": {
             "fadeIn": 500,
             "fadeOut": 500,
-<<<<<<< HEAD
             "fadeNight": False,
             "dftDim": 100,
             "pwmRange": [5, 100],
@@ -490,14 +485,6 @@
             "dftDim": 100,
             "pwmRange": [5, 100],
             "whiteRange": [2700, 2700],
-=======
-            "dftDim": 100,
-            "pwmRange": [0, 100],
-            "whiteRange": [2700, 6500],
-            "extRange": [2200, 6500],
-            "opMode": 0,
-            "po": True,
->>>>>>> ce6bc4dd
         },
     },
 }
