"""pywizlight integration."""
import asyncio
import json
import logging
import socket
from time import time

import asyncio_dgram

from pywizlight.scenes import SCENES

_LOGGER = logging.getLogger(__name__)
FOUND_BULB_IPS = []


class PilotBuilder:
    """Get information from the bulb."""

    def __init__(
        self,
        warm_white=None,
        cold_white=None,
        speed=None,
        scene=None,
        rgb=None,
        brightness=None,
        colortemp=None,
    ):
        """Set the parameter."""
        self.pilot_params = {"state": True}

        if warm_white is not None:
            self._set_warm_white(warm_white)
        if cold_white is not None:
            self._set_cold_white(cold_white)
        if speed is not None:
            self._set_speed(speed)
        if scene is not None:
            self._set_scene(scene)
        if rgb is not None:
            self._set_rgb(rgb)
        if brightness is not None:
            self._set_brightness(brightness)
        if colortemp is not None:
            self._set_colortemp(colortemp)

    def get_pilot_message(self):
        """Retrun the pilot message."""
        return json.dumps({"method": "setPilot", "params": self.pilot_params})

    def _set_warm_white(self, value: int):
        """Set the value of the cold white led."""
        if value > 0 and value < 256:
            self.pilot_params["w"] = value

    def _set_cold_white(self, value: int):
        """Set the value of the cold white led."""
        if value > 0 and value < 256:
            self.pilot_params["c"] = value
        else:
            raise IndexError("Value must be between 1 and 255")

    def _set_speed(self, value: int):
        """Set the color changing speed in precent (0-100).This applies only to changing effects."""
        if value > 0 and value < 101:
            self.pilot_params["speed"] = value
        else:
            raise IndexError("Value must be between 0 and 100")

    def _set_scene(self, scene_id: int):
        """Set the scene by id."""
        if scene_id in SCENES:
            self.pilot_params["sceneId"] = scene_id
        else:
            # id not in SCENES !
            raise IndexError("Scene is not available - only 0 to 32 are supported")

    def _set_rgb(self, values):
        """Set the rgb color state of the bulb."""
        r, g, b = values
        self.pilot_params["r"] = r
        self.pilot_params["g"] = g
        self.pilot_params["b"] = b

    def _set_brightness(self, value: int):
        """Set the value of the brightness 0-255."""
        percent = self.hex_to_percent(value)
        # lamp doesn't supports lower than 10%
        if percent < 10:
            percent = 10
        self.pilot_params["dimming"] = percent

    def _set_colortemp(self, kelvin: int):
        """Set the color temperature for the white led in the bulb."""
        # normalize the kelvin values - should be removed
        if kelvin < 1000:
            kelvin = 1000
        if kelvin > 10000:
            kelvin = 10000

        self.pilot_params["temp"] = kelvin

    def hex_to_percent(self, hex):
        """Convert hex 0-255 values to percent."""
        return round((hex / 255) * 100)


class PilotParser:
    """PilotParser Class - interprets the mesage from the bulb."""

    def __init__(self, pilotResult):
        """Init the class."""
        self.pilotResult = pilotResult

    def get_state(self) -> str:
        """Return the state of the bulb."""
        return self.pilotResult["state"]

    def get_warm_white(self) -> int:
        """Get the value of the warm white led."""
        if "w" in self.pilotResult:
            return self.pilotResult["w"]
        else:
            return None

    def get_speed(self) -> int:
        """Get the color changing speed."""
        if "speed" in self.pilotResult:
            return self.pilotResult["speed"]
        else:
            return None

    def get_scene(self) -> str:
        """Get the current scene name."""
        if "schdPsetId" in self.pilotResult:  # rhythm
            return SCENES[1000]

        id = self.pilotResult["sceneId"]
        if id in SCENES:
            return SCENES[id]
        else:
            return None

    def get_cold_white(self) -> int:
        """Get the value of the cold white led."""
        if "c" in self.pilotResult:
            return self.pilotResult["c"]
        else:
            return None

    def get_rgb(self):
        """Get the rgb color state of the bulb and turns it on."""
        if (
            "r" in self.pilotResult
            and "g" in self.pilotResult
            and "b" in self.pilotResult
        ):
            r = self.pilotResult["r"]
            g = self.pilotResult["g"]
            b = self.pilotResult["b"]
            return r, g, b
        else:
            # no RGB color value was set
            return None, None, None

    def get_brightness(self) -> int:
        """Get the value of the brightness 0-255."""
        return self.percent_to_hex(self.pilotResult["dimming"])

    def get_colortemp(self) -> int:
        """Get the color temperatur from the bulb."""
        if "temp" in self.pilotResult:
            return self.pilotResult["temp"]
        else:
            return None

    def percent_to_hex(self, percent):
        """Convert percent values 0-100 into hex 0-255."""
        return round((percent / 100) * 255)


class wizlight:
    """Create a instance of a WiZ Light Bulb."""

    # default port for WiZ lights

    def __init__(self, ip, port=38899):
        """Create instance with ip of the bulb."""
        self.ip = ip
        self.port = port
        self.state = None

    @property
    def status(self) -> bool:
        """Return true or false / true = on , false = off."""
        if self.state is None:
            return None
        return self.state.get_state()

    # ------------------ Non properties --------------

    async def turn_off(self):
        """Turn the light off."""
        message = r'{"method":"setPilot","params":{"state":false}}'
        await self.sendUDPMessage(message)

    async def turn_on(self, pilot_builder=PilotBuilder()):
        """Turn the light on."""
        await self.sendUDPMessage(
            pilot_builder.get_pilot_message(), max_send_datagrams=10
        )

    def get_id_from_scene_name(self, scene: str) -> int:
        """Get the id from a scene name."""
        for id in SCENES:
            if SCENES[id] == scene:
                return id
        raise ValueError("Scene '%s' not in scene list." % scene)

    # ---------- Helper Functions ------------
    async def updateState(self):
        """Update the bulb state."""
        """
            Note: Call this method before getting any other property
            Also, call this method to update the current value for any property
            getPilot - gets the current bulb state - no paramters need to be included
            {"method": "getPilot", "id": 24}
        """
        message = r'{"method":"getPilot","params":{}}'
        resp = await self.sendUDPMessage(message)
        if resp is not None and "result" in resp:
            self.state = PilotParser(resp["result"])
        else:
            self.state = None
        return self.state

    async def getBulbConfig(self):
        """Return the configuration from the bulb."""
        message = r'{"method":"getSystemConfig","params":{}}'
        return await self.sendUDPMessage(message)

    async def lightSwitch(self):
        """Turn the light bulb on or off like a switch."""
        # first get the status
        state = await self.updateState()
        if state.get_state():
            # if the light is on - switch off
            await self.turn_off()
        else:
            # if the light is off - turn on
            await self.turn_on()

    async def receiveUDPwithTimeout(self, stream, timeout):
        """Get messtage with timout value."""
        data, remote_addr = await asyncio.wait_for(stream.recv(), timeout)
        return data

    async def sendUDPMessage(
        self, message, timeout=60, send_interval=0.5, max_send_datagrams=100
    ):
        """Send the udp message to the bulb."""
        connid = hex(int(time() * 10000000))[2:]
        data = None

        try:
            _LOGGER.debug(
                "[wizlight {}, connid {}] connecting to UDP port".format(
                    self.ip, connid
                )
            )
            stream = await asyncio.wait_for(
                asyncio_dgram.connect((self.ip, self.port)), timeout
            )
            _LOGGER.debug(
                "[wizlight {}, connid {}] listening for response datagram".format(
                    self.ip, connid
                )
            )

            receive_task = asyncio.create_task(
                self.receiveUDPwithTimeout(stream, timeout)
            )

            i = 0
            while not receive_task.done() and i < max_send_datagrams:
                _LOGGER.debug(
                    "[wizlight {}, connid {}] sending command datagram {}: {}".format(
                        self.ip, connid, i, message
                    )
                )
                asyncio.create_task(stream.send(bytes(message, "utf-8")))
                await asyncio.sleep(send_interval)
                i += 1

            await receive_task
            data = receive_task.result()

        except asyncio.TimeoutError:
            _LOGGER.exception(
                "[wizlight {}, connid {}] Failed to do UDP call(s) to wiz light".format(
                    self.ip, connid
                ),
                exc_info=False,
            )
        finally:
            stream.close()

        if data is not None and len(data) is not None:
            resp = json.loads(data.decode())
            if "error" not in resp:
                _LOGGER.debug(
                    "[wizlight {}, connid {}] response received: {}".format(
                        self.ip, connid, resp
                    )
                )
                return resp
            else:
                # exception should be created
                raise ValueError("Cant read response from the bulb. Debug:", resp)


class discovery:
    """Discover bulbs via network broadcast."""

    class BroadcastProtocol(object):
        """asyncio Protocol that sends a UDP broadcast message for bulb discovery."""

        def __init__(self, loop):
            """Init discovery function."""
            self.loop = loop

        def connection_made(self, transport):
            """Init connection to socket and register broadcasts."""
            self.transport = transport
            sock = transport.get_extra_info("socket")
            sock.setsockopt(socket.SOL_SOCKET, socket.SO_REUSEADDR, 1)
            sock.setsockopt(socket.SOL_SOCKET, socket.SO_BROADCAST, 1)
            self.broadcast_registration()

        def broadcast_registration(self):
            """Send a registration method as UDP broadcast."""
<<<<<<< HEAD
            '''Note: The ip and mac we give the bulb here don't seem to matter for our
            intents and purposes, so they're hardcoded to technically valid dummy data.'''

            """Fix for async problems if boardcast_registration is called twice!"""
            if (self.transport is not None):
                register_method = r'{"method":"registration","params":{"phoneMac":"AAAAAAAAAAAA","register":false,"phoneIp":"1.2.3.4","id":"1"}}'  # noqa: E501
                self.transport.sendto(register_method.encode(),
                                      ("255.255.255.255", 38899))
                self.loop.call_later(1, self.broadcast_registration)
=======
            """Note: The ip and mac we give the bulb here don't seem to matter for our
            intents and purposes, so they're hardcoded to technically valid dummy data."""
            register_method = r'{"method":"registration","params":{"phoneMac":"AAAAAAAAAAAA","register":false,"phoneIp":"1.2.3.4","id":"1"}}'  # noqa: E501
            self.transport.sendto(register_method.encode(), ("255.255.255.255", 38899))
            self.loop.call_later(1, self.broadcast_registration)
>>>>>>> 70110f1d

        def datagram_received(self, data, addr):
            """Receive data from broadcast."""
            _LOGGER.debug(
                "received data {} from addr {} on UPD discovery port".format(data, addr)
            )
            if """"success":true""" in data.decode():
                ip = addr[0]
                global FOUND_BULB_IPS
                if ip not in FOUND_BULB_IPS:
                    _LOGGER.debug("Found bulb at IP: {}".format(ip))
                    FOUND_BULB_IPS.append(ip)

        def connection_lost(self, exc):
            """Retrun connection error."""
            _LOGGER.debug("closing udp discovery")

    async def find_wizlights(self, wait_time=5) -> list:
        """Start discovery."""
        loop = asyncio.get_event_loop()
        transport, protocol = await loop.create_datagram_endpoint(
            lambda: self.BroadcastProtocol(loop), local_addr=("0.0.0.0", 38899)
        )
        try:
            await asyncio.sleep(wait_time)
        finally:
            transport.close()
            return [wizlight(ip) for ip in FOUND_BULB_IPS]<|MERGE_RESOLUTION|>--- conflicted
+++ resolved
@@ -339,7 +339,7 @@
 
         def broadcast_registration(self):
             """Send a registration method as UDP broadcast."""
-<<<<<<< HEAD
+
             '''Note: The ip and mac we give the bulb here don't seem to matter for our
             intents and purposes, so they're hardcoded to technically valid dummy data.'''
 
@@ -349,13 +349,6 @@
                 self.transport.sendto(register_method.encode(),
                                       ("255.255.255.255", 38899))
                 self.loop.call_later(1, self.broadcast_registration)
-=======
-            """Note: The ip and mac we give the bulb here don't seem to matter for our
-            intents and purposes, so they're hardcoded to technically valid dummy data."""
-            register_method = r'{"method":"registration","params":{"phoneMac":"AAAAAAAAAAAA","register":false,"phoneIp":"1.2.3.4","id":"1"}}'  # noqa: E501
-            self.transport.sendto(register_method.encode(), ("255.255.255.255", 38899))
-            self.loop.call_later(1, self.broadcast_registration)
->>>>>>> 70110f1d
 
         def datagram_received(self, data, addr):
             """Receive data from broadcast."""
